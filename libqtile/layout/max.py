--- conflicted
+++ resolved
@@ -28,18 +28,12 @@
         small screens. Conceptually, the windows are managed as a stack, with
         commands to switch to next and previous windows in the stack.
     """
-<<<<<<< HEAD
-    name = "max"
-
-    def __init__(self):
-        SingleWindow.__init__(self)
-=======
     defaults = manager.Defaults(
         ("name", "max", "Name of this layout."),
     )
+
     def __init__(self, **config):
         SingleWindow.__init__(self, **config)
->>>>>>> b5e99e27
         self.clients = []
 
     def _get_window(self):
