--- conflicted
+++ resolved
@@ -223,13 +223,9 @@
     if cache_directory == '$XDG_CACHE_HOME':
         # if variable wasn't set
         cache_directory = os.path.expanduser("~/.cache")
-<<<<<<< HEAD
-    return os.path.join(cache_directory, SOCKBASE % display)
-=======
     if not os.path.exists(cache_directory):
         os.makedirs(cache_directory)
-    return os.path.join(cache_directory, SOCKBASE%display)
->>>>>>> 346489ee
+    return os.path.join(cache_directory, SOCKBASE % display)
 
 
 class Client(_CommandRoot):
