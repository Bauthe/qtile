import cairocffi
from .. import bar, hook
from . import base


class TaskList(base._Widget, base.PaddingMixin, base.MarginMixin):
    defaults = [
        ("font", "Arial", "Default font"),
        ("fontsize", None, "Font size. Calculated if None."),
        ("foreground", "ffffff", "Foreground colour"),
        (
            "fontshadow",
            None,
            "font shadow color, default is None(no shadow)"
        ),
        ("borderwidth", 2, "Current group border width"),
        ("border", "215578", "Border colour"),
        ("rounded", True, "To round or not to round borders"),
        (
            "highlight_method",
            "border",
            "Method of highlighting (one of 'border' or 'block') "
            "Uses *_border color settings"
        ),
        ("urgent_border", "FF0000", "Urgent border color"),
        (
            "urgent_alert_method",
            "border",
            "Method for alerting you of WM urgent "
            "hints (one of 'border' or 'text')"
        ),
        ("max_title_width", 200, "size in pixels of task title")
    ]

    def __init__(self, **config):
        base._Widget.__init__(self, bar.STRETCH, **config)
        self.add_defaults(TaskList.defaults)
        self.add_defaults(base.PaddingMixin.defaults)
        self.add_defaults(base.MarginMixin.defaults)
        self._icons_cache = {}

    def box_width(self, text):
        width, _ = self.drawer.max_layout_size(
            [text],
            self.font,
            self.fontsize
        )
        width = width + self.padding_x * 2 + \
            self.margin_x * 2 + self.borderwidth * 2
        if width > self.max_title_width:
            width = self.max_title_width
        return width

    def _configure(self, qtile, bar):
        base._Widget._configure(self, qtile, bar)
        self.icon_size = self.bar.height - (self.borderwidth + 2) * 2

        if self.fontsize is None:
            calc = self.bar.height - self.margin_y * 2 - \
                self.borderwidth * 2 - self.padding_y * 2
            self.fontsize = max(calc, 1)
        self.layout = self.drawer.textlayout(
            "",
            "ffffff",
            self.font,
            self.fontsize,
            self.fontshadow,
            wrap=False
        )
        self.setup_hooks()

    def update(self, window=None):
        group = self.bar.screen.group
        if not window or window and window.group is group:
            self.bar.draw()

    def remove_icon_cache(self, window):
        wid = window.window.wid
        if wid in self._icons_cache:
            self._icons_cache.pop(wid)

    def invalidate_cache(self, window):
        self.remove_icon_cache(window)
        self.update(window)

    def setup_hooks(self):
        hook.subscribe.window_name_change(self.update)
        hook.subscribe.focus_change(self.update)
        hook.subscribe.float_change(self.update)
        hook.subscribe.client_urgent_hint_changed(self.update)

        hook.subscribe.net_wm_icon_change(self.invalidate_cache)
        hook.subscribe.client_killed(self.remove_icon_cache)

    def drawtext(self, text, textcolor, width):
        self.layout.text = text
        self.layout.font_family = self.font
        self.layout.font_size = self.fontsize
        self.layout.colour = textcolor
        if width is not None:
            self.layout.width = width

    def drawbox(self, offset, text, bordercolor, textcolor, rounded=False,
                block=False, width=None):
        self.drawtext(text, textcolor, width)
        padding_x = [self.padding_x + self.icon_size + 4, self.padding_x]
        framed = self.layout.framed(
            self.borderwidth,
            bordercolor,
            padding_x,
            self.padding_y
        )
        if block:
            framed.draw_fill(offset, self.margin_y, rounded)
        else:
            framed.draw(offset, self.margin_y, rounded)

    def get_clicked(self, x, y):
        window = None
        new_width = width = 0
        for w in self.bar.screen.group.windows:
            new_width += self.icon_size + self.box_width(w.name)
            if x >= width and x <= new_width:
                window = w
                break
            width = new_width
        return window

    def button_press(self, x, y, button):
        window = None
        current_win = self.bar.screen.group.currentWindow

        # TODO: support scroll
        if button == 1:
            window = self.get_clicked(x, y)

        if window and window is not current_win:
            window.group.focus(window, False)
            if window.floating:
                window.cmd_bring_to_front()

    def get_window_icon(self, window):
        cache = self._icons_cache.get(window.window.wid)
        if cache:
            return cache

        icons = sorted(
<<<<<<< HEAD
            iter(window.icons.items()),
            key=lambda x: abs(self.icon_size-int(x[0].split("x")[0]))
=======
            window.icons.iteritems(),
            key=lambda x: abs(self.icon_size - int(x[0].split("x")[0]))
>>>>>>> 6edd833a
        )
        icon = icons[0]
        width, height = map(int, icon[0].split("x"))

        img = cairocffi.ImageSurface.create_for_data(
            icon[1],
            cairocffi.FORMAT_ARGB32,
            width,
            height
        )

        surface = cairocffi.SurfacePattern(img)

        scaler = cairocffi.Matrix()

        if height != self.icon_size:
            sp = height / float(self.icon_size)
            height = self.icon_size
            width = width / sp
            scaler.scale(sp, sp)
        surface.set_matrix(scaler)
        self._icons_cache[window.window.wid] = surface
        return surface

    def draw_icon(self, window, offset):
        if not window.icons:
            return

        x = offset + self.padding_x + self.borderwidth + 2 + self.margin_x
        y = self.padding_y + self.borderwidth

        surface = self.get_window_icon(window)

        self.drawer.ctx.save()
        self.drawer.ctx.translate(x, y)
        self.drawer.ctx.set_source(surface)
        self.drawer.ctx.paint()
        self.drawer.ctx.restore()

    def draw(self):
        self.drawer.clear(self.background or self.bar.background)
        offset = 0

        for w in self.bar.screen.group.windows:
            state = ''
            if w is None:
                pass
            elif w.maximized:
                state = '[] '
            elif w.minimized:
                state = '_ '
            elif w.floating:
                state = 'V '
            task = "%s%s" % (state, w.name if w and w.name else " ")

            if w.urgent:
                border = self.urgent_border
            elif w is w.group.currentWindow:
                border = self.border
            else:
                border = self.background or self.bar.background

            bw = self.box_width(task)
            self.drawbox(
                self.margin_x + offset,
                task,
                border,
                self.foreground,
                self.rounded,
                self.highlight_method == 'block',
                bw - self.margin_x * 2 - self.padding_x * 2
            )
            self.draw_icon(w, offset)

            offset += bw + self.icon_size
        self.drawer.draw(self.offset, self.width)<|MERGE_RESOLUTION|>--- conflicted
+++ resolved
@@ -145,13 +145,8 @@
             return cache
 
         icons = sorted(
-<<<<<<< HEAD
             iter(window.icons.items()),
-            key=lambda x: abs(self.icon_size-int(x[0].split("x")[0]))
-=======
-            window.icons.iteritems(),
             key=lambda x: abs(self.icon_size - int(x[0].split("x")[0]))
->>>>>>> 6edd833a
         )
         icon = icons[0]
         width, height = map(int, icon[0].split("x"))
